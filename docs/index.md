--- conflicted
+++ resolved
@@ -9,11 +9,7 @@
 The Helm Chart is published in the OCI format on GitHub.
 
 ```
-<<<<<<< HEAD
 helm install -i mimir-operator oci://ghcr.io/AmiditeX/helm-charts/mimir-operator --version v0.1.6
-=======
-helm install -i mimir-operator oci://ghcr.io/AmiditeX/helm-charts/mimir-operator --version v0.1.5
->>>>>>> 04b3be1b
 ```
 
 Helm is the easiest way to install the operator. The manifests for the Helm Chart can be found in ```deploy/helm/mimir-operator```.  
